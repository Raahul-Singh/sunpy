--- conflicted
+++ resolved
@@ -309,32 +309,8 @@
         Results Object
         """
 
-<<<<<<< HEAD
+
         urls = [qrblock.url for qrblock in qres]
-=======
-        urls = []
-        for qrblock in qres:
-            urls.append(qrblock.url)
-
-        filenames = []
-        for url in urls:
-            filenames.append(url.split('/')[-1])
-
-        paths = []
-        for i, filename in enumerate(filenames):
-            if path is None:
-                fname = os.path.join(get_and_create_download_dir(), '{file}')
-            elif isinstance(path, six.string_types) and '{file}' not in path:
-                fname = os.path.join(path, '{file}')
-
-            temp_dict = qres[i].map_.copy()
-            temp_dict['file'] = filename
-            fname = fname.format(**temp_dict)
-            fname = os.path.expanduser(fname)
-
-            if os.path.exists(fname):
-                fname = replacement_filename(fname)
->>>>>>> 5a55ecb3
 
         filenames = [url.split('/')[-1] for url in urls]
 
