# -*- coding: utf-8 -*-
# Licensed under a 3-clause BSD style license - see LICENSE.rst
#
# Astropy documentation build configuration file.
#
# This file is execfile()d with the current directory set to its containing dir.
#
# Note that not all possible configuration values are present in this file.
#
# All configuration values have a default. Some values are defined in
# the global Astropy configuration which is loaded here before anything else.
# See astropy.sphinx.conf for which values are set there.

# If extensions (or modules to document with autodoc) are in another directory,
# add these directories to sys.path here. If the directory is relative to the
# documentation root, use os.path.abspath to make it absolute, like shown here.
# sys.path.insert(0, os.path.abspath('..'))
# IMPORTANT: the above commented section was generated by sphinx-quickstart, but
# is *NOT* appropriate for astropy or Astropy affiliated packages. It is left
# commented out with this explanation to make it clear why this should not be
# done. If the sys.path entry above is added, when the astropy.sphinx.conf
# import occurs, it will import the *source* version of astropy instead of the
# version installed (if invoked as "make html" or directly with sphinx), or the
# version in the build directory (if "python setup.py build_sphinx" is used).
# Thus, any C-extensions that are needed to build the documentation will *not*
# be accessible, and the documentation will not build correctly.

# Load all of the global Astropy configuration
from astropy.sphinx.conf import *

# -- General configuration ----------------------------------------------------

# If your documentation needs a minimal Sphinx version, state it here.
needs_sphinx = '1.1'

# List of patterns, relative to source directory, that match files and
# directories to ignore when looking for source files.
exclude_patterns.append('_templates')

# This is added to the end of RST files - a good place to put substitutions to
# be used globally.
rst_epilog += """
"""

# -- Project information ------------------------------------------------------

# This does not *have* to match the package name, but typically does
project = u'SunPy'
author = u'The SunPy Community'
copyright = u'2013, ' + author

# The version info for the project you're documenting, acts as replacement for
# |version| and |release|, also used in various other places throughout the
# built documents.

import sunpy
# The short X.Y version.
version = sunpy.__version__.split('-', 1)[0]
# The full version, including alpha/beta/rc tags.
release = sunpy.__version__

intersphinx_mapping['astropy'] = ('http://docs.astropy.org/en/stable/', None)
intersphinx_mapping['sqlalchemy'] = ('http://docs.sqlalchemy.org/en/rel_0_8/', None)
# -- Options for HTML output ---------------------------------------------------

# A NOTE ON HTML THEMES
# The global astropy configuration uses a custom theme, 'bootstrap-astropy',
# which is installed along with astropy. A different theme can be used or
# the options for this theme can be modified by overriding some of the
# variables set in the global configuration. The variables set in the
# global configuration are listed below, commented out.

# Add any paths that contain custom themes here, relative to this directory.
# To use a different custom theme, add the directory containing the theme.
#html_theme_path = []

# The theme to use for HTML and HTML Help pages.  See the documentation for
# a list of builtin themes. To override the custom theme, set this to the
# name of a builtin theme or the name of a custom theme in html_theme_path.
html_theme = 'default'

# Custom sidebar templates, maps document names to template names.
#html_sidebars = {}

# The name of an image file (within the static path) to use as favicon of the
# docs.  This file should be a Windows icon file (.ico) being 16x16 or 32x32
# pixels large.
html_favicon = '../logo/favicon.ico'
html_logo = '../logo/sunpy_logo_compact_192x239.png'

# If not '', a 'Last updated on:' timestamp is inserted at every page bottom,
# using the given strftime format.
#html_last_updated_fmt = ''

# The name for this set of Sphinx documents.  If None, it defaults to
# "<project> v<release> documentation".
html_title = '{0} v{1}'.format(project, release)

# Output file base name for HTML help builder.
htmlhelp_basename = project + 'doc'


# -- Options for LaTeX output --------------------------------------------------

# Grouping the document tree into LaTeX files. List of tuples
# (source start file, target name, title, author, documentclass [howto/manual]).
latex_documents = [('index', project + '.tex', project + u' Documentation',
                    author, 'manual')]


# -- Options for manual page output --------------------------------------------

# One entry per manual page. List of tuples
# (source start file, name, description, authors, manual section).
man_pages = [('index', project.lower(), project + u' Documentation',
              [author], 1)]


## -- Options for the edit_on_github extension ----------------------------------------
#
#extensions = filter(lambda a: a != 'astropy.sphinx.ext.automodapi', extensions)
extensions += ['astropy.sphinx.ext.edit_on_github', 'sphinx.ext.doctest']
extensions += ['sunpy.sphinx.ext.automodapi']
<<<<<<< HEAD
print extensions
=======

>>>>>>> 79031f9d
## Don't import the module as "version" or it will override the
## "version" configuration parameter
# TODO: make this smart like astropy
edit_on_github_project = "sunpy/sunpy"
edit_on_github_branch = "master"

edit_on_github_source_root = ""
edit_on_github_doc_root = "docs"<|MERGE_RESOLUTION|>--- conflicted
+++ resolved
@@ -121,11 +121,7 @@
 #extensions = filter(lambda a: a != 'astropy.sphinx.ext.automodapi', extensions)
 extensions += ['astropy.sphinx.ext.edit_on_github', 'sphinx.ext.doctest']
 extensions += ['sunpy.sphinx.ext.automodapi']
-<<<<<<< HEAD
-print extensions
-=======
 
->>>>>>> 79031f9d
 ## Don't import the module as "version" or it will override the
 ## "version" configuration parameter
 # TODO: make this smart like astropy
